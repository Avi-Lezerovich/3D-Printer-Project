# 3D Printer Project System

Three-part React + Vite TypeScript app:
- Portfolio (public-facing showcase)
- Control Panel (printer management UI)
- Project Management (internal tracking)

## Quick start

1) Copy env and install dependencies

```powershell
Copy-Item .env.example .env
npm install
```

2) Run client + server in dev

```powershell
npm run dev
```

- Client: http://localhost:5173
- API: http://localhost:8080 (health: /api/health)

3) Run tests

```powershell
npm test
```

## Structure
- `src/pages/Portfolio.tsx` — portfolio site sections
- `src/pages/ControlPanel.tsx` — printer dashboard & controls
- `src/pages/ProjectManagement.tsx` — tasks, inventory, budget
- `src/shared/Layout.tsx` — shared shell + navigation
- `src/shared/store.ts` — shared app state (Zustand)
- `src/services/socket.ts` — placeholder for realtime events

## Next steps
- Flesh out portfolio sections with real content, images, and downloads
- Hook Control Panel to your printer backend (OctoPrint/Klipper/Marlin via server)
- Add persistent storage (localStorage or backend API)
- Implement auth and shared settings
- Integrate camera feed and charts

## Security & configuration
- Secrets live in environment variables. Copy `.env.example` to `.env` and set real values for production.
- CSRF protection is enabled via cookie + header for state-changing requests.
- Helmet sets common security headers; adjust CSP if embedding remote assets.
- Rate limiting is enabled on `/api/*`.
<<<<<<< HEAD
 - See `SECURITY.md` for a full overview of OWASP Top 10 coverage and headers.

## Front-end standards & performance
- Component-based architecture with lazy-loaded routes (React Suspense).
- Mobile-first, responsive CSS with utility classes and media queries.
- Images default to lazy loading via a shared `Image` component.
- Code-splitting configured in `vite.config.ts` for major libraries.
- Consider serving static assets via a CDN with caching headers in production.

## Git workflow
- Use short-lived feature branches (GitHub Flow). Example: `fe-standards-performance`.
- Open pull requests early; keep changes focused and small; squash-merge when ready.
=======
## Back-end standards
- RESTful routes with JSON responses and consistent errors.
- API versioning: primary mount at `/api/v1/*` (legacy mounts kept for migration).
- Central error handler with clear status codes; 404 and 405 coverage.
- Simple response caching middleware available (`setCache(seconds)` for GET endpoints).
>>>>>>> b7802bdb

## Docker

Build and run the API container locally:

```powershell
docker compose up --build
```

Then open http://localhost:8080/api/health<|MERGE_RESOLUTION|>--- conflicted
+++ resolved
@@ -49,7 +49,6 @@
 - CSRF protection is enabled via cookie + header for state-changing requests.
 - Helmet sets common security headers; adjust CSP if embedding remote assets.
 - Rate limiting is enabled on `/api/*`.
-<<<<<<< HEAD
  - See `SECURITY.md` for a full overview of OWASP Top 10 coverage and headers.
 
 ## Front-end standards & performance
@@ -59,16 +58,15 @@
 - Code-splitting configured in `vite.config.ts` for major libraries.
 - Consider serving static assets via a CDN with caching headers in production.
 
-## Git workflow
-- Use short-lived feature branches (GitHub Flow). Example: `fe-standards-performance`.
-- Open pull requests early; keep changes focused and small; squash-merge when ready.
-=======
 ## Back-end standards
 - RESTful routes with JSON responses and consistent errors.
 - API versioning: primary mount at `/api/v1/*` (legacy mounts kept for migration).
 - Central error handler with clear status codes; 404 and 405 coverage.
 - Simple response caching middleware available (`setCache(seconds)` for GET endpoints).
->>>>>>> b7802bdb
+
+## Git workflow
+- Use short-lived feature branches (GitHub Flow). Example: `fe-standards-performance`.
+- Open pull requests early; keep changes focused and small; squash-merge when ready.
 
 ## Docker
 

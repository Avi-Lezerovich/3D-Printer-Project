--- conflicted
+++ resolved
@@ -7,14 +7,10 @@
 router.get('/', setCache(10), (_req, res) => {
     res.json({ projects: Array.from(projects.values()) });
 });
-<<<<<<< HEAD
-router.get('/:id', param('id').isString(), (req, res) => {
+router.get('/:id', param('id').isString(), setCache(10), (req, res) => {
     const errors = validationResult(req);
     if (!errors.isEmpty())
         return res.status(400).json({ errors: errors.array() });
-=======
-router.get('/:id', setCache(10), (req, res) => {
->>>>>>> b7802bdb
     const id = req.params.id;
     const proj = projects.get(id);
     if (!proj)
